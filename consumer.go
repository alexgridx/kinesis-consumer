--- conflicted
+++ resolved
@@ -41,19 +41,16 @@
 		initialShardIteratorType: types.ShardIteratorTypeLatest,
 		store:                    &noopStore{},
 		counter:                  &noopCounter{},
-<<<<<<< HEAD
 		logger:                   slog.New(slog.NewTextHandler(io.Discard, nil)),
 		scanInterval:             250 * time.Millisecond,
 		maxRecords:               10000,
 		metricRegistry:           nil,
 		numWorkers:               1,
-=======
 		logger: &noopLogger{
 			logger: log.New(io.Discard, "", log.LstdFlags),
 		},
 		scanInterval: 250 * time.Millisecond,
 		maxRecords:   10000,
->>>>>>> 9b6b643e
 	}
 
 	// override defaults
@@ -136,24 +133,17 @@
 	)
 
 	go func() {
-<<<<<<< HEAD
-		c.group.Start(ctx, shardC)
-=======
 		err := c.group.Start(ctx, shardC)
 		if err != nil {
 			errC <- fmt.Errorf("error starting scan: %w", err)
 			cancel()
 		}
->>>>>>> 9b6b643e
 		<-ctx.Done()
 		close(shardC)
 	}()
 
 	wg := new(sync.WaitGroup)
 	// process each of the shards
-<<<<<<< HEAD
-	for shard := range shardC {
-=======
 	s := newShardsInProcess()
 	for shard := range shardC {
 		shardId := aws.ToString(shard.ShardId)
@@ -161,7 +151,6 @@
 			// safetynet: if shard already in process by another goroutine, just skipping the request
 			continue
 		}
->>>>>>> 9b6b643e
 		wg.Add(1)
 		go func(shardID string) {
 			s.addShard(shardID)
@@ -169,13 +158,18 @@
 				s.deleteShard(shardID)
 			}()
 			defer wg.Done()
-			if err := c.ScanShard(ctx, shardID, fn); err != nil {
+			var err error
+			if err = c.ScanShard(ctx, shardID, fn); err != nil {
+				err = fmt.Errorf("shard %s error: %w", shardID, err)
+			} else if closeable, ok := c.group.(CloseableGroup); !ok {
+				// group doesn't allow closure, skip calling CloseShard
+			} else if err = closeable.CloseShard(ctx, shardID); err != nil {
+				err = fmt.Errorf("shard closed CloseableGroup error: %w", err)
+			}
+			if err != nil {
 				select {
 				case errC <- fmt.Errorf("shard %s error: %w", shardID, err):
-<<<<<<< HEAD
 					// first error to occur
-=======
->>>>>>> 9b6b643e
 					cancel()
 				default:
 					// error has already occurred
@@ -238,42 +232,9 @@
 				return fmt.Errorf("get shard iterator error: %w", err)
 			}
 		} else {
-<<<<<<< HEAD
 			lastSeqNum, err = c.processRecords(ctx, shardID, resp, fn)
 			if err != nil {
 				return err
-=======
-			// loop over records, call callback func
-			var records []types.Record
-
-			// deaggregate records
-			if c.isAggregated {
-				records, err = deaggregateRecords(resp.Records)
-				if err != nil {
-					return err
-				}
-			} else {
-				records = resp.Records
-			}
-
-			for _, r := range records {
-				select {
-				case <-ctx.Done():
-					return nil
-				default:
-					err := fn(&Record{r, shardID, resp.MillisBehindLatest})
-					if err != nil && !errors.Is(err, ErrSkipCheckpoint) {
-						return err
-					}
-
-					if err := c.group.SetCheckpoint(c.streamName, shardID, *r.SequenceNumber); err != nil {
-						return err
-					}
-
-					c.counter.Add("records", 1)
-					lastSeqNum = *r.SequenceNumber
-				}
->>>>>>> 9b6b643e
 			}
 
 			if isShardClosed(resp.NextShardIterator, shardIterator) {
@@ -419,19 +380,10 @@
 }
 
 func isRetriableError(err error) bool {
-<<<<<<< HEAD
-	var expiredIteratorException *types.ExpiredIteratorException
-	var provisionedThroughputExceededException *types.ProvisionedThroughputExceededException
-	switch {
-	case errors.As(err, &expiredIteratorException):
-		return true
-	case errors.As(err, &provisionedThroughputExceededException):
-=======
 	if oe := (*types.ExpiredIteratorException)(nil); errors.As(err, &oe) {
 		return true
 	}
 	if oe := (*types.ProvisionedThroughputExceededException)(nil); errors.As(err, &oe) {
->>>>>>> 9b6b643e
 		return true
 	}
 	return false
