package consumer

import (
	"context"
	"errors"
	"fmt"
	"io"
	"log"
	"log/slog"
	"sync"
	"time"

	"golang.org/x/sync/errgroup"

	"github.com/aws/aws-sdk-go-v2/aws"
	"github.com/aws/aws-sdk-go-v2/config"
	"github.com/aws/aws-sdk-go-v2/service/kinesis"
	"github.com/aws/aws-sdk-go-v2/service/kinesis/types"
	"github.com/awslabs/kinesis-aggregation/go/v2/deaggregator"
	"github.com/prometheus/client_golang/prometheus"
)

// Record wraps the record returned from the Kinesis library and
// extends to include the shard id.
type Record struct {
	types.Record
	ShardID            string
	MillisBehindLatest *int64
}

// New creates a kinesis consumer with default settings. Use Option to override
// any of the optional attributes.
func New(streamName string, opts ...Option) (*Consumer, error) {
	if streamName == "" {
		return nil, errors.New("must provide stream name")
	}

	// new consumer with noop storage, counter, and logger
	c := &Consumer{
		streamName:               streamName,
		initialShardIteratorType: types.ShardIteratorTypeLatest,
		store:                    &noopStore{},
		counter:                  &noopCounter{},
		logger:                   slog.New(slog.NewTextHandler(io.Discard, nil)),
		scanInterval:             250 * time.Millisecond,
		maxRecords:               10000,
		metricRegistry:           nil,
		numWorkers:               1,
		logger: &noopLogger{
			logger: log.New(io.Discard, "", log.LstdFlags),
		},
		scanInterval: 250 * time.Millisecond,
		maxRecords:   10000,
	}

	// override defaults
	for _, opt := range opts {
		opt(c)
	}

	// default client
	if c.client == nil {
		cfg, err := config.LoadDefaultConfig(context.TODO())
		if err != nil {
			log.Fatalf("unable to load SDK config, %v", err)
		}
		c.client = kinesis.NewFromConfig(cfg)
	}

	// default group consumes all shards
	if c.group == nil {
		c.group = NewAllGroup(c.client, c.store, streamName, c.logger)
	}

	if c.metricRegistry != nil {
		var errs error
		errs = errors.Join(errs, c.metricRegistry.Register(collectorMillisBehindLatest))
		errs = errors.Join(errs, c.metricRegistry.Register(counterEventsConsumed))
		errs = errors.Join(errs, c.metricRegistry.Register(counterCheckpointsWritten))
		errs = errors.Join(errs, c.metricRegistry.Register(gaugeBatchSize))
		errs = errors.Join(errs, c.metricRegistry.Register(histogramBatchDuration))
		errs = errors.Join(errs, c.metricRegistry.Register(histogramAverageRecordDuration))
		if errs != nil {
			return nil, errs
		}
	}

	return c, nil
}

// Consumer wraps the interaction with the Kinesis stream
type Consumer struct {
	streamName               string
	initialShardIteratorType types.ShardIteratorType
	initialTimestamp         *time.Time
	client                   kinesisClient
	// Deprecated. Will be removed in favor of prometheus in a future release.
	counter            Counter
	group              Group
	logger             *slog.Logger
	metricRegistry     prometheus.Registerer
	store              Store
	scanInterval       time.Duration
	maxRecords         int64
	isAggregated       bool
	shardClosedHandler ShardClosedHandler
	numWorkers         int
	workerPool         *WorkerPool
}

// ScanFunc is the type of the function called for each message read
// from the stream. The record argument contains the original record
// returned from the AWS Kinesis library.
// If an error is returned, scanning stops. The sole exception is when the
// function returns the special value ErrSkipCheckpoint.
type ScanFunc func(*Record) error

// ErrSkipCheckpoint is used as a return value from ScanFunc to indicate that
// the current checkpoint should be skipped. It is not returned
// as an error by any function.
var ErrSkipCheckpoint = errors.New("skip checkpoint")

// Scan launches a goroutine to process each of the shards in the stream. The ScanFunc
// is passed through to each of the goroutines and called with each message pulled from
// the stream.
func (c *Consumer) Scan(ctx context.Context, fn ScanFunc) error {
	ctx, cancel := context.WithCancel(ctx)
	defer cancel()

	var (
		errC   = make(chan error, 1)
		shardC = make(chan types.Shard, 1)
	)

	go func() {
		err := c.group.Start(ctx, shardC)
		if err != nil {
			errC <- fmt.Errorf("error starting scan: %w", err)
			cancel()
		}
		<-ctx.Done()
		close(shardC)
	}()

	wg := new(sync.WaitGroup)
	// process each of the shards
	s := newShardsInProcess()
	for shard := range shardC {
		shardId := aws.ToString(shard.ShardId)
		if s.doesShardExist(shardId) {
			// safetynet: if shard already in process by another goroutine, just skipping the request
			continue
		}
		wg.Add(1)
		go func(shardID string) {
			s.addShard(shardID)
			defer func() {
				s.deleteShard(shardID)
			}()
			defer wg.Done()
			var err error
			if err = c.ScanShard(ctx, shardID, fn); err != nil {
				err = fmt.Errorf("shard %s error: %w", shardID, err)
			} else if closeable, ok := c.group.(CloseableGroup); !ok {
				// group doesn't allow closure, skip calling CloseShard
			} else if err = closeable.CloseShard(ctx, shardID); err != nil {
				err = fmt.Errorf("shard closed CloseableGroup error: %w", err)
			}
			if err != nil {
				select {
				case errC <- fmt.Errorf("shard %s error: %w", shardID, err):
<<<<<<< HEAD
					// first error to occur
=======
>>>>>>> 9b6b643e
					cancel()
				default:
					// error has already occurred
				}
			}
		}(shardId)
	}

	go func() {
		wg.Wait()
		close(errC)
	}()

	return <-errC
}

// ScanShard loops over records on a specific shard, calls the callback func
// for each record and checkpoints the progress of scan.
func (c *Consumer) ScanShard(ctx context.Context, shardID string, fn ScanFunc) error {
	c.workerPool = NewWorkerPool(c.streamName, c.numWorkers, fn)
	c.workerPool.Start(ctx)
	defer c.workerPool.Stop()

	// get last seq number from checkpoint
	lastSeqNum, err := c.group.GetCheckpoint(ctx, c.streamName, shardID)
	if err != nil {
		return fmt.Errorf("get checkpoint error: %w", err)
	}

	// get shard iterator
	shardIterator, err := c.getShardIterator(ctx, c.streamName, shardID, lastSeqNum)
	if err != nil {
		return fmt.Errorf("get shard iterator error: %w", err)
	}

	c.logger.DebugContext(ctx, "start scan", slog.String("shard-id", shardID), slog.String("last-sequence-number", lastSeqNum))
	defer func() {
		c.logger.DebugContext(ctx, "stop scan", slog.String("shard-id", shardID))
	}()

	scanTicker := time.NewTicker(c.scanInterval)
	defer scanTicker.Stop()

	for {
		resp, err := c.client.GetRecords(ctx, &kinesis.GetRecordsInput{
			Limit:         aws.Int32(int32(c.maxRecords)),
			ShardIterator: shardIterator,
		})

		// attempt to recover from GetRecords error
		if err != nil {
			if !isRetriableError(err) {
				return fmt.Errorf("get records error: %v", err.Error())
			}

			c.logger.WarnContext(ctx, "get records", slog.String("error", err.Error()))

			shardIterator, err = c.getShardIterator(ctx, c.streamName, shardID, lastSeqNum)
			if err != nil {
				return fmt.Errorf("get shard iterator error: %w", err)
			}
		} else {
<<<<<<< HEAD
			lastSeqNum, err = c.processRecords(ctx, shardID, resp, fn)
			if err != nil {
				return err
=======
			// loop over records, call callback func
			var records []types.Record

			// deaggregate records
			if c.isAggregated {
				records, err = deaggregateRecords(resp.Records)
				if err != nil {
					return err
				}
			} else {
				records = resp.Records
			}

			for _, r := range records {
				select {
				case <-ctx.Done():
					return nil
				default:
					err := fn(&Record{r, shardID, resp.MillisBehindLatest})
					if err != nil && !errors.Is(err, ErrSkipCheckpoint) {
						return err
					}

					if err := c.group.SetCheckpoint(c.streamName, shardID, *r.SequenceNumber); err != nil {
						return err
					}

					c.counter.Add("records", 1)
					lastSeqNum = *r.SequenceNumber
				}
>>>>>>> 9b6b643e
			}

			if isShardClosed(resp.NextShardIterator, shardIterator) {
				c.logger.DebugContext(ctx, "shard closed", slog.String("shard-id", shardID))

				if c.shardClosedHandler != nil {
					err := c.shardClosedHandler(c.streamName, shardID)

					if err != nil {
						return fmt.Errorf("shard closed handler error: %w", err)
					}
				}
				return nil
			}

			shardIterator = resp.NextShardIterator
		}

		// Wait for next scan
		select {
		case <-ctx.Done():
			return nil
		case <-scanTicker.C:
			continue
		}
	}
}

func (c *Consumer) processRecords(ctx context.Context, shardID string, resp *kinesis.GetRecordsOutput, fn ScanFunc) (string, error) {
	if len(resp.Records) == 0 {
		return "", nil
	}

	startedAt := time.Now()
	batchSize := float64(len(resp.Records))
	gaugeBatchSize.
		With(prometheus.Labels{labelStreamName: c.streamName, labelShardID: shardID}).
		Set(batchSize)

	secondsBehindLatest := float64(time.Duration(*resp.MillisBehindLatest)*time.Millisecond) / float64(time.Second)
	collectorMillisBehindLatest.
		With(prometheus.Labels{labelStreamName: c.streamName, labelShardID: shardID}).
		Observe(secondsBehindLatest)

	// loop over records, call callback func
	var records []types.Record

	// disaggregate records
	var err error
	if c.isAggregated {
		records, err = disaggregateRecords(resp.Records)
		if err != nil {
			return "", err
		}
	} else {
		records = resp.Records
	}

	if len(records) == 0 {
		// nothing to do here
		return "", nil
	}

	err = c.runWorkers(ctx, shardID, resp, fn, records)
	if err != nil {
		return "", err
	}

	// we MUST only reach this point if everything is processed
	lastSeqNum := *records[len(records)-1].SequenceNumber

	if err := c.group.SetCheckpoint(ctx, c.streamName, shardID, lastSeqNum); err != nil {
		return "", fmt.Errorf("set checkpoint error: %w", err)
	}

	numberOfProcessedTasks := len(records)

	c.counter.Add("checkpoint", int64(numberOfProcessedTasks))
	counterCheckpointsWritten.
		With(prometheus.Labels{labelStreamName: c.streamName, labelShardID: shardID}).
		Add(float64(numberOfProcessedTasks))

	duration := time.Since(startedAt).Seconds()
	histogramBatchDuration.
		With(prometheus.Labels{labelStreamName: c.streamName, labelShardID: shardID}).
		Observe(duration)
	histogramAverageRecordDuration.
		With(prometheus.Labels{labelStreamName: c.streamName, labelShardID: shardID}).
		Observe(duration / batchSize)
	return lastSeqNum, nil
}

// runWorkers launches a worker pool to process the records
func (c *Consumer) runWorkers(ctx context.Context, shardID string, resp *kinesis.GetRecordsOutput, fn ScanFunc, records []types.Record) error {
	errGroup, ctx := errgroup.WithContext(ctx)
	errGroup.SetLimit(c.numWorkers)
	for _, r := range records {
		errGroup.Go(func() error {
			err := fn(&Record{Record: r, ShardID: shardID, MillisBehindLatest: resp.MillisBehindLatest})
			if !errors.Is(err, ErrSkipCheckpoint) {
				return err
			}
			return nil
		})
	}

	return errGroup.Wait()
}

// temporary conversion func of []types.Record -> DesegregateRecords([]*types.Record) -> []types.Record
func disaggregateRecords(in []types.Record) ([]types.Record, error) {
	var recs []types.Record
	recs = append(recs, in...)

	deagg, err := deaggregator.DeaggregateRecords(recs)
	if err != nil {
		return nil, err
	}

	var out []types.Record
	out = append(out, deagg...)
	return out, nil
}

func (c *Consumer) getShardIterator(ctx context.Context, streamName, shardID, seqNum string) (*string, error) {
	params := &kinesis.GetShardIteratorInput{
		ShardId:    aws.String(shardID),
		StreamName: aws.String(streamName),
	}

	if seqNum != "" {
		params.ShardIteratorType = types.ShardIteratorTypeAfterSequenceNumber
		params.StartingSequenceNumber = aws.String(seqNum)
	} else if c.initialTimestamp != nil {
		params.ShardIteratorType = types.ShardIteratorTypeAtTimestamp
		params.Timestamp = c.initialTimestamp
	} else {
		params.ShardIteratorType = c.initialShardIteratorType
	}

	res, err := c.client.GetShardIterator(ctx, params)
	return res.ShardIterator, err
}

func isRetriableError(err error) bool {
	if oe := (*types.ExpiredIteratorException)(nil); errors.As(err, &oe) {
		return true
	}
	if oe := (*types.ProvisionedThroughputExceededException)(nil); errors.As(err, &oe) {
		return true
	}
	return false
}

func isShardClosed(nextShardIterator, currentShardIterator *string) bool {
	return nextShardIterator == nil || currentShardIterator == nextShardIterator
}

type shards struct {
	*sync.RWMutex
	shardsInProcess map[string]struct{}
}

func newShardsInProcess() *shards {
	return &shards{
		RWMutex:         &sync.RWMutex{},
		shardsInProcess: make(map[string]struct{}),
	}
}

func (s *shards) addShard(shardId string) {
	s.Lock()
	defer s.Unlock()
	s.shardsInProcess[shardId] = struct{}{}
}

func (s *shards) doesShardExist(shardId string) bool {
	s.RLock()
	defer s.RUnlock()
	_, ok := s.shardsInProcess[shardId]
	return ok
}

func (s *shards) deleteShard(shardId string) {
	s.Lock()
	defer s.Unlock()
	delete(s.shardsInProcess, shardId)
}<|MERGE_RESOLUTION|>--- conflicted
+++ resolved
@@ -169,10 +169,6 @@
 			if err != nil {
 				select {
 				case errC <- fmt.Errorf("shard %s error: %w", shardID, err):
-<<<<<<< HEAD
-					// first error to occur
-=======
->>>>>>> 9b6b643e
 					cancel()
 				default:
 					// error has already occurred
@@ -235,42 +231,9 @@
 				return fmt.Errorf("get shard iterator error: %w", err)
 			}
 		} else {
-<<<<<<< HEAD
 			lastSeqNum, err = c.processRecords(ctx, shardID, resp, fn)
 			if err != nil {
 				return err
-=======
-			// loop over records, call callback func
-			var records []types.Record
-
-			// deaggregate records
-			if c.isAggregated {
-				records, err = deaggregateRecords(resp.Records)
-				if err != nil {
-					return err
-				}
-			} else {
-				records = resp.Records
-			}
-
-			for _, r := range records {
-				select {
-				case <-ctx.Done():
-					return nil
-				default:
-					err := fn(&Record{r, shardID, resp.MillisBehindLatest})
-					if err != nil && !errors.Is(err, ErrSkipCheckpoint) {
-						return err
-					}
-
-					if err := c.group.SetCheckpoint(c.streamName, shardID, *r.SequenceNumber); err != nil {
-						return err
-					}
-
-					c.counter.Add("records", 1)
-					lastSeqNum = *r.SequenceNumber
-				}
->>>>>>> 9b6b643e
 			}
 
 			if isShardClosed(resp.NextShardIterator, shardIterator) {
