--- conflicted
+++ resolved
@@ -85,9 +85,6 @@
 	}
 }
 
-<<<<<<< HEAD
-// WithAggregation overrides the default option for aggregating records
-=======
 // WithGetRecordsOptions passes the given option functions to the
 // kinesis client's GetRecords call
 func WithGetRecordsOptions(opts ...func(*kinesis.Options)) Option {
@@ -96,7 +93,7 @@
 	}
 }
 
->>>>>>> 278c59c3
+// WithAggregation overrides the default option for aggregating records
 func WithAggregation(a bool) Option {
 	return func(c *Consumer) {
 		c.isAggregated = a
